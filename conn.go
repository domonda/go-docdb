package docdb

import (
	"context"

	"github.com/ungerik/go-fs"

	"github.com/domonda/go-errs"
	"github.com/domonda/go-types/uu"
)

<<<<<<< HEAD
func NewConn(
	documentStore DocumentStore,
	metadataStore MetadataStore,
) Conn {
	return &conn{
		documentStore: documentStore,
		metadataStore: metadataStore,
	}
}

type CreateVersionFunc func(ctx context.Context, prevVersion VersionTime, prevFiles FileProvider) (writeFiles []fs.FileReader, removeFiles []string, newCompanyID *uu.ID, err error)
=======
// Callbacks
type (
	// CreateVersionFunc is a callback function used to create a new document version
	// based on the previous version.
	//
	// It receives the previous version timestamp and a FileProvider for accessing
	// the files from the previous version.
	//
	// It should return:
	//   - writeFiles: Files to write or overwrite in the new version
	//   - removeFiles: Filenames to remove from the previous version
	//   - newCompanyID: Optional new company ID to assign to the document (nil to keep current)
	//   - err: An error if version creation should be aborted
	//
	// If this function returns an error or panics, the entire version creation
	// is atomically rolled back.
	CreateVersionFunc func(ctx context.Context, prevVersion VersionTime, prevFiles FileProvider) (writeFiles []fs.FileReader, removeFiles []string, newCompanyID *uu.ID, err error)
>>>>>>> ced111b1

	// OnNewVersionFunc is a callback function invoked after a new document version
	// has been created but before it is committed.
	//
	// It receives the VersionInfo for the newly created version and can perform
	// validation or side effects.
	//
	// If this function returns an error or panics, the entire document/version creation
	// is atomically rolled back, preventing the new version from being committed.
	// This allows the callback to act as a validation gate or to ensure related
	// operations complete successfully before committing the new version.
	OnNewVersionFunc func(ctx context.Context, versionInfo *VersionInfo) error
)

// Conn is an interface for a docdb connection.
type Conn interface {
	// DocumentExists returns true if a document with the passed docID exists in
	DocumentExists(ctx context.Context, docID uu.ID) (exists bool, err error)

	// EnumDocumentIDs calls the passed callback with the ID of every document in the database
	EnumDocumentIDs(ctx context.Context, callback func(context.Context, uu.ID) error) error

	// EnumCompanyDocumentIDs calls the passed callback with the ID of every document of a company in the database
	EnumCompanyDocumentIDs(ctx context.Context, companyID uu.ID, callback func(context.Context, uu.ID) error) error

	// DocumentCompanyID returns the companyID for a docID
	DocumentCompanyID(ctx context.Context, docID uu.ID) (companyID uu.ID, err error)

	// SetDocumentCompanyID changes the companyID for a document
	SetDocumentCompanyID(ctx context.Context, docID, companyID uu.ID) error

	// DocumentVersions returns all version timestamps of a document in ascending order.
	// Returns nil and no error if the document does not exist or has no versions.
	DocumentVersions(ctx context.Context, docID uu.ID) ([]VersionTime, error)

	// LatestDocumentVersion returns the lates VersionTime of a document
	LatestDocumentVersion(ctx context.Context, docID uu.ID) (VersionTime, error)

	// DocumentVersionInfo returns the VersionInfo for a VersionTime
	DocumentVersionInfo(ctx context.Context, docID uu.ID, version VersionTime) (*VersionInfo, error)

	// LatestDocumentVersionInfo returns the VersionInfo for the latest document version
	LatestDocumentVersionInfo(ctx context.Context, docID uu.ID) (*VersionInfo, error)

	// DocumentVersionFileProvider returns a FileProvider for the files of a document version
	DocumentVersionFileProvider(ctx context.Context, docID uu.ID, version VersionTime) (FileProvider, error)

	// ReadDocumentVersionFile returns the contents of a file of a document version.
	// Wrapped ErrDocumentNotFound, ErrDocumentVersionNotFound, ErrDocumentFileNotFound
	// will be returned in case of such error conditions.
	ReadDocumentVersionFile(ctx context.Context, docID uu.ID, version VersionTime, filename string) (data []byte, err error)

	// DeleteDocument deletes all versions of a document
	// including its workspace directory if checked out.
	DeleteDocument(ctx context.Context, docID uu.ID) error

	// DeleteDocumentVersion deletes a version of a document that must not be checked out
	// and returns the left over versions.
	// If the version is the only version of the document,
	// then the document will be deleted and no leftVersions are returned.
	// Returns wrapped ErrDocumentNotFound, ErrDocumentVersionNotFound, ErrDocumentCheckedOut
	// in case of such error conditions.
	// DeleteDocumentVersion should not be used for normal docdb operations,
	// just to clean up mistakes or sync database states.
	DeleteDocumentVersion(ctx context.Context, docID uu.ID, version VersionTime) (leftVersions []VersionTime, err error)

	// CreateDocument creates a new document with the provided files.
	// The document is created with companyID, docID, and userID as metadata,
	// and reason describes why the document is being created.
	//
	// After the document version is created but before it is committed,
	// the onNewVersion callback is called with the resulting VersionInfo.
	// If onNewVersion returns an error or panics, the entire document creation
	// is atomically rolled back, the error is returned, or the panic is propagated.
	//
	// Returns ErrDocumentAlreadyExists if a document with docID already exists.
	CreateDocument(ctx context.Context, companyID, docID, userID uu.ID, reason string, files []fs.FileReader, onNewVersion OnNewVersionFunc) error

	// AddDocumentVersion adds a new version to an existing document.
	// The createVersion callback is invoked with the previous version info
	// and should return the files to write, files to remove, and optionally
	// a new company ID for the document.
	//
	// After the new version is created but before it is committed,
	// the onNewVersion callback is called with the resulting VersionInfo.
	// If createVersion or onNewVersion returns an error or panics,
	// the entire version creation is atomically rolled back,
	// the error is returned, or the panic is propagated.
	//
	// Returns wrapped ErrDocumentNotFound if the document does not exist.
	// Returns wrapped ErrNoChanges if the new version has identical files
	// compared to the previous version.
	AddDocumentVersion(ctx context.Context, docID, userID uu.ID, reason string, createVersion CreateVersionFunc, onNewVersion OnNewVersionFunc) error

	// RestoreDocument
	RestoreDocument(ctx context.Context, doc *HashedDocument, merge bool) error

	// InsertDocumentVersion inserts a new version for an existing document.
	// Returns wrapped ErrDocumentNotFound, ErrDocumentVersionAlreadyExists
	// in case of such error conditions.
	// InsertDocumentVersion should not be used for normal docdb operations,
	// just to clean up mistakes or sync database states.
	// InsertDocumentVersion(ctx context.Context, docID uu.ID, version VersionTime, userID uu.ID, reason string, files []fs.FileReader) (info *VersionInfo, err error)

	// CreateDocumentVersion creates a new document version.
	//
	// The new version is based on the passed baseVersion
	// which is null (zero value) for a new document.
	// A wrapped ErrVersionNotFound error is returned
	// if the passed non null baseVersion does not exist.
	// A wrapped ErrDocumentAlreadyExists errors is returned
	// in case of a null null baseVersion where a document
	// with the passed docID already exists.
	//
	// If there is already a later version than baseVersion
	// then a wrapped ErrDocumentChanged error is returned.
	//
	// It is valid to change the company a document with a new version
	// by passing a different companyID compared to the baseVersion.
	//
	// It is valid to pass an empty string as reason.
	//
	// The changes for the new version passed as fileChanges
	// map from filenames to content.
	//   - Files with identical names from the base version
	//     will be overwritten with the passed content.
	//   - If a non nil empty slice is passed,
	//     then an empty file will be written.
	//   - If nil is passed as content for a filname,
	//     then the file from the base version will be deleted.
	//     No error is returned if the file to be deleted
	//     does not exist in the base version.
	//
	// If creating the new version was successful so far
	// then the passed onCreate function will be called
	// if it is not nil.
	// The callback is passed the resulting VersionInfo
	// and can prevent the new version from being commited
	// by returning an error.
	//
	// Calling CreateDocumentVersion is atomic per docID
	// meaning that other CreateDocumentVersion calls are blocked
	// until the first call with the same docID retunred.
	//
	// Document IDs are unique accross the whole database
	// so different companies can not have documents with
	// the same ID.
	// CreateDocumentVersion(ctx context.Context, companyID, docID, userID uu.ID, reason string, baseVersion VersionTime, fileChanges map[string][]byte, onCreate OnCreateVersionFunc) (*VersionInfo, error)
}

// DeprecatedConn has check-out, check-in and checkout directory methods.
// It is deprecated and will be removed in the future.
// Use the Conn interface instead.
type DeprecatedConn interface {
	Conn

	// DocumentCheckOutStatus returns the CheckOutStatus of a document.
	// If the document is not checked out, then a nil CheckOutStatus will be returned.
	// The methods Valid() and String() can be called on a nil CheckOutStatus.
	// ErrDocumentNotFound is returned if the document does not exist.
	DocumentCheckOutStatus(ctx context.Context, docID uu.ID) (*CheckOutStatus, error)

	// CheckedOutDocuments returns the CheckOutStatus of all checked out documents.
	CheckedOutDocuments(ctx context.Context) ([]*CheckOutStatus, error)

	// CheckOutNewDocument creates a new document for a company in checked out state.
	CheckOutNewDocument(ctx context.Context, docID, companyID, userID uu.ID, reason string) (status *CheckOutStatus, err error)

	// CheckOutDocument checks out a document for a user with a stated reason.
	// Returns ErrDocumentCheckedOut if the document is already checked out.
	CheckOutDocument(ctx context.Context, docID, userID uu.ID, reason string) (*CheckOutStatus, error)

	// CancelCheckOutDocument cancels a potential checkout.
	// No error is returned if the document was not checked out.
	// If the checkout was created by CheckOutNewDocument,
	// then the new document is deleted without leaving any history
	// and the returned lastVersion.IsNull() is true.
	CancelCheckOutDocument(ctx context.Context, docID uu.ID) (wasCheckedOut bool, lastVersion VersionTime, err error)

	// CheckInDocument checks in a checked out document
	// and returns the VersionInfo for the newly created version.
	CheckInDocument(ctx context.Context, docID uu.ID) (*VersionInfo, error)

	// CheckedOutDocumentDir returns a fs.File for the directory
	// where a document would be checked out.
	CheckedOutDocumentDir(docID uu.ID) fs.File
}

// type DebugFileAccessConn interface {
// 	Conn

// 	DebugGetDocumentDir(docID uu.ID) fs.File
// 	DebugGetDocumentVersionFile(docID uu.ID, version VersionTime, filename string) (fs.File, error)
// }

type conn struct {
	documentStore DocumentStore
	metadataStore MetadataStore
}

func (c *conn) DocumentExists(ctx context.Context, docID uu.ID) (exists bool, err error) {
	return c.documentStore.DocumentExists(ctx, docID)
}

func (c *conn) EnumDocumentIDs(ctx context.Context, callback func(context.Context, uu.ID) error) error {
	return c.documentStore.EnumDocumentIDs(ctx, callback)
}

func (c *conn) DocumentVersionFileProvider(ctx context.Context, docID uu.ID, version VersionTime) (FileProvider, error) {
	versionInfo, err := c.metadataStore.DocumentVersionInfo(ctx, docID, version)
	if err != nil {
		return nil, err
	}

	hashes := []string{}
	for _, item := range versionInfo.Files {
		hashes = append(hashes, item.Hash)
	}

	return c.documentStore.DocumentHashFileProvider(ctx, docID, hashes)
}

func (c *conn) ReadDocumentVersionFile(ctx context.Context, docID uu.ID, version VersionTime, filename string) (data []byte, err error) {
	versionInfo, err := c.metadataStore.DocumentVersionInfo(ctx, docID, version)
	if err != nil {
		return nil, err
	}

	hash := ""
	for _, item := range versionInfo.Files {
		if item.Name == filename {
			hash = item.Hash
			break
		}
	}

	return c.documentStore.ReadDocumentHashFile(ctx, docID, filename, hash)
}

func (c *conn) DocumentCompanyID(ctx context.Context, docID uu.ID) (companyID uu.ID, err error) {
	return c.metadataStore.DocumentCompanyID(ctx, docID)
}

func (c *conn) SetDocumentCompanyID(ctx context.Context, docID, companyID uu.ID) error {
	return c.metadataStore.SetDocumentCompanyID(ctx, docID, companyID)
}

func (c *conn) DocumentVersions(ctx context.Context, docID uu.ID) ([]VersionTime, error) {
	return c.metadataStore.DocumentVersions(ctx, docID)
}

func (c *conn) LatestDocumentVersion(ctx context.Context, docID uu.ID) (VersionTime, error) {
	return c.metadataStore.LatestDocumentVersion(ctx, docID)
}

func (c *conn) EnumCompanyDocumentIDs(ctx context.Context, companyID uu.ID, callback func(context.Context, uu.ID) error) error {
	return c.metadataStore.EnumCompanyDocumentIDs(ctx, companyID, callback)
}

func (c *conn) DocumentVersionInfo(ctx context.Context, docID uu.ID, version VersionTime) (*VersionInfo, error) {
	return c.metadataStore.DocumentVersionInfo(ctx, docID, version)
}

func (c *conn) LatestDocumentVersionInfo(ctx context.Context, docID uu.ID) (*VersionInfo, error) {
	return c.metadataStore.LatestDocumentVersionInfo(ctx, docID)
}

func (c *conn) DeleteDocument(ctx context.Context, docID uu.ID) error {
	if err := c.metadataStore.DeleteDocument(ctx, docID); err != nil {
		return err
	}

	if err := c.documentStore.DeleteDocument(ctx, docID); err != nil {
		return err
	}

	return nil
}

func (c *conn) DeleteDocumentVersion(ctx context.Context, docID uu.ID, version VersionTime) (leftVersions []VersionTime, err error) {
	leftVersions, hashesToDelete, err := c.metadataStore.DeleteDocumentVersion(ctx, docID, version)

	if err != nil {
		return nil, err
	}

	if err = c.documentStore.DeleteDocumentHashes(ctx, docID, hashesToDelete); err != nil {
		return nil, err
	}

	return leftVersions, err
}

func (c *conn) CreateDocument(
	ctx context.Context,
	companyID,
	docID,
	userID uu.ID,
	reason string,
	files []fs.FileReader,
) (*VersionInfo, error) {
	return c.createDocumentVersion(ctx, companyID, docID, userID, reason, files)
}

func (c *conn) createDocumentVersion(
	ctx context.Context,
	companyID,
	docID,
	userID uu.ID,
	reason string,
	files []fs.FileReader,
) (*VersionInfo, error) {
	if err := c.documentStore.CreateDocument(ctx, docID, files); err != nil {
		return nil, err
	}

	versionInfo, err := c.metadataStore.CreateDocument(ctx, companyID, docID, userID, reason, files)

	if err != nil {
		hashes := []string{}
		for _, item := range versionInfo.Files {
			hashes = append(hashes, item.Hash)
		}
		c.documentStore.DeleteDocumentHashes(ctx, docID, hashes) // #nosec G104
	}

	return versionInfo, err
}

func (c *conn) AddDocumentVersion(
	ctx context.Context,
	docID,
	userID uu.ID,
	reason string,
	createVersion CreateVersionFunc,
	onNewVersion OnNewVersionFunc,
) (err error) {
	defer errs.WrapWithFuncParams(&err, ctx, docID, userID, reason, createVersion, onNewVersion)
	for _, check := range []func() error{ctx.Err, docID.Validate, userID.Validate} {
		if err := check(); err != nil {
			return err
		}
	}

	if createVersion == nil {
		return errs.New("nil createVersion func passed to AddDocumentVersion")
	}

	latestVersionInfo, err := c.metadataStore.LatestDocumentVersionInfo(ctx, docID)
	if err != nil {
		return err
	}

	newVersion := NewVersionTime(ctx)
	if !newVersion.After(latestVersionInfo.Version) {
		return errs.Errorf("new version %s not after previous version %s", newVersion, latestVersionInfo.Version)
	}

	hashes := []string{}
	for _, file := range latestVersionInfo.Files {
		hashes = append(hashes, file.Hash)
	}

	fileProvider, err := c.documentStore.DocumentHashFileProvider(ctx, docID, hashes)
	if err != nil {
		return err
	}

	companyID := latestVersionInfo.CompanyID
	writeFiles, removeFiles, newCompanyID, err := safelyCallCreateVersionFunc(
		ctx,
		latestVersionInfo.Version,
		fileProvider,
		createVersion,
	)

	if newCompanyID != nil {
		companyID = *newCompanyID
	}

	if err != nil {
		return err
	}

	addedFiles := []*FileInfo{}
	modifiedFiles := []*FileInfo{}

	for _, file := range writeFiles {
		data, err := file.ReadAll()
		if err != nil {
			return err
		}

		fileInfo := &FileInfo{Name: file.Name(), Size: file.Size(), Hash: ContentHash(data)}
		if fileExists, _ := fileProvider.HasFile(file.Name()); fileExists {
			modifiedFiles = append(modifiedFiles, fileInfo)
		} else {
			addedFiles = append(addedFiles, fileInfo)
		}
	}

	newVersionInfo, err := c.metadataStore.AddDocumentVersion(
		ctx,
		newVersion,
		latestVersionInfo.Version,
		docID,
		companyID,
		userID,
		reason,
		addedFiles,
		modifiedFiles,
		removeFiles,
	)

	if err != nil {
		return err
	}

	if err := c.documentStore.CreateDocument(ctx, docID, writeFiles); err != nil {
		return err
	}

	return onNewVersion(ctx, newVersionInfo)

}

func (c *conn) RestoreDocument(ctx context.Context, doc *HashedDocument, merge bool) error {
	return ErrNotImplemented
}

func safelyCallCreateVersionFunc(
	ctx context.Context,
	prevVersion VersionTime,
	prevFiles FileProvider,
	createVersion CreateVersionFunc,
) (writeFiles []fs.FileReader, removeFiles []string, newCompanyID *uu.ID, err error) {
	defer errs.RecoverPanicAsError(&err)
	return createVersion(ctx, prevVersion, prevFiles)
}<|MERGE_RESOLUTION|>--- conflicted
+++ resolved
@@ -9,7 +9,6 @@
 	"github.com/domonda/go-types/uu"
 )
 
-<<<<<<< HEAD
 func NewConn(
 	documentStore DocumentStore,
 	metadataStore MetadataStore,
@@ -20,8 +19,6 @@
 	}
 }
 
-type CreateVersionFunc func(ctx context.Context, prevVersion VersionTime, prevFiles FileProvider) (writeFiles []fs.FileReader, removeFiles []string, newCompanyID *uu.ID, err error)
-=======
 // Callbacks
 type (
 	// CreateVersionFunc is a callback function used to create a new document version
@@ -39,7 +36,6 @@
 	// If this function returns an error or panics, the entire version creation
 	// is atomically rolled back.
 	CreateVersionFunc func(ctx context.Context, prevVersion VersionTime, prevFiles FileProvider) (writeFiles []fs.FileReader, removeFiles []string, newCompanyID *uu.ID, err error)
->>>>>>> ced111b1
 
 	// OnNewVersionFunc is a callback function invoked after a new document version
 	// has been created but before it is committed.
@@ -340,7 +336,8 @@
 	userID uu.ID,
 	reason string,
 	files []fs.FileReader,
-) (*VersionInfo, error) {
+	onNewVersion OnNewVersionFunc,
+) error {
 	return c.createDocumentVersion(ctx, companyID, docID, userID, reason, files)
 }
 
@@ -351,9 +348,9 @@
 	userID uu.ID,
 	reason string,
 	files []fs.FileReader,
-) (*VersionInfo, error) {
+) error {
 	if err := c.documentStore.CreateDocument(ctx, docID, files); err != nil {
-		return nil, err
+		return err
 	}
 
 	versionInfo, err := c.metadataStore.CreateDocument(ctx, companyID, docID, userID, reason, files)
@@ -366,7 +363,7 @@
 		c.documentStore.DeleteDocumentHashes(ctx, docID, hashes) // #nosec G104
 	}
 
-	return versionInfo, err
+	return nil
 }
 
 func (c *conn) AddDocumentVersion(
